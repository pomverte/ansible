--- conflicted
+++ resolved
@@ -85,40 +85,34 @@
     required: false
     default: false
     aliases: []
-<<<<<<< HEAD
   assign_public_ip:
     description:
-      - whether instances in group are launched with a public IP.
+      - Used for Auto Scaling groups that launch instances into an Amazon Virtual Private Cloud. Specifies whether to assign a public IP address to each instance launched in a Amazon VPC.
     required: false
     default: false
     aliases: []
     version_added: "1.8"
-=======
   ramdisk_id:
     description:
       - A RAM disk id for the instances.
     required: false
     default: null
     aliases: []
+    version_added: "1.8"
   instance_profile_name:
     description:
       - The name or the Amazon Resource Name (ARN) of the instance profile associated with the IAM role for the instances.
     required: false
     default: null
     aliases: []
+    version_added: "1.8"
   ebs_optimized:
     description:
       - Specifies whether the instance is optimized for EBS I/O (true) or not (false).
     required: false
     default: false
     aliases: []
-  associate_public_ip_address:
-    description: 
-      - Used for Auto Scaling groups that launch instances into an Amazon Virtual Private Cloud. Specifies whether to assign a public IP address to each instance launched in a Amazon VPC.
-    required: false
-    default: false
-    aliases: []
->>>>>>> ed9c2419
+    version_added: "1.8"
 extends_documentation_fragment: aws
 """
 
@@ -179,15 +173,11 @@
     instance_type = module.params.get('instance_type')
     spot_price = module.params.get('spot_price')
     instance_monitoring = module.params.get('instance_monitoring')
-<<<<<<< HEAD
     assign_public_ip = module.params.get('assign_public_ip')
-=======
     kernel_id = module.params.get('kernel_id')
     ramdisk_id = module.params.get('ramdisk_id')
     instance_profile_name = module.params.get('instance_profile_name')
     ebs_optimized = module.params.get('ebs_optimized')
-    associate_public_ip_address = module.params.get('associate_public_ip_address')
->>>>>>> ed9c2419
     bdm = BlockDeviceMapping()
 
     if volumes:
@@ -209,16 +199,12 @@
         instance_type=instance_type,
         kernel_id=kernel_id,
         spot_price=spot_price,
-<<<<<<< HEAD
         instance_monitoring=instance_monitoring,
-        associate_public_ip_address = assign_public_ip )
-=======
+        associate_public_ip_address = assign_public_ip,
         ramdisk_id=ramdisk_id,
         instance_profile_name=instance_profile_name,
         ebs_optimized=ebs_optimized,
-        associate_public_ip_address=associate_public_ip_address,
-        instance_monitoring=instance_monitoring)
->>>>>>> ed9c2419
+    )
 
     launch_configs = connection.get_all_launch_configurations(names=[name])
     changed = False
